--- conflicted
+++ resolved
@@ -118,7 +118,7 @@
                 : Recognizer::Impl{ session, sensitivity }
                 , m_ticket{ Session::Impl::getFromSession(session).addHandler<DescriptorT>(
                     [this](gsl::span<const DescriptorT> sequence) { handleSequence(sequence); }) }
-                , m_distanceFunction{ [this](const auto& a, const auto& b) { return DescriptorT::Distance(a, b, m_tuning); } }
+            , m_distanceFunction{ [this](const auto& a, const auto& b) { return DescriptorT::Distance(a, b, m_tuning); } }
             {
                 m_tuning = DescriptorT::DEFAULT_TUNING;
                 initializeTemplates(examples, counterexamples);
@@ -135,56 +135,8 @@
             {
                 std::vector<descriptor::TimestampedDescriptor<DescriptorT>> timestampedSequence{};
                 auto samples = recording.getSamples();
-<<<<<<< HEAD
                 auto mostRecentSample = samples.front();
                 for (const auto& sample : recording.getSamples())
-=======
-                size_t idx = 0;
-
-                auto minDistance = std::numeric_limits<NumberT>::max();
-                size_t minDistanceIdx = 0;
-
-                std::vector<DescriptorT> descriptorSequence{};
-                std::vector<DescT> maxScoreTrimmedSequence{};
-
-                using OptionalTicketT = std::optional<typename Signal<gsl::span<const DescT>>::TicketT>;
-                OptionalTicketT maxScoreDescriptorHandlerTicket{ descriptorSignal.addHandler(
-                    [this, &idx, &samples, &minDistance, &minDistanceIdx, &maxScoreTrimmedSequence, &descriptorSequence](gsl::span<const DescT> sequence) {
-                        if (sequence.size() <= m_trimmedSequenceLength)
-                        {
-                            return;
-                        }
-
-                        descriptorSequence.clear();
-                        for (const auto& element : sequence)
-                        {
-                            descriptorSequence.push_back(element.getUnderlyingDescriptor());
-                        }
-                        gsl::span<const DescriptorT> trimmedSequence{ &descriptorSequence[descriptorSequence.size() - m_trimmedSequenceLength], m_trimmedSequenceLength };
-
-                        NumberT distance = std::numeric_limits<NumberT>::max();
-                        for (const auto& t : m_templates)
-                        {
-                            distance = std::min(calculateNormalizedSequenceDistance(trimmedSequence, t), distance);
-                        }
-
-                        if (distance < minDistance)
-                        {
-                            minDistance = distance;
-                            minDistanceIdx = idx;
-
-                            gsl::span<const DescT> ts{
-                                &sequence[sequence.size() - m_trimmedSequenceLength], m_trimmedSequenceLength};
-
-                            // Note that this logic depends on the fact that descriptors are trivially copyable.
-                            static_assert(std::is_trivially_copyable<DescT>::value);
-                            maxScoreTrimmedSequence.resize(ts.size());
-                            std::memcpy(maxScoreTrimmedSequence.data(), ts.data(), sizeof(DescT) * ts.size());
-                        }
-                    }) };
-
-                for (; idx < samples.size(); ++idx)
->>>>>>> a3c96ac9
                 {
                     descriptor::extendSequence<descriptor::TimestampedDescriptor<DescriptorT>>(sample, timestampedSequence, mostRecentSample, m_tuning);
                 }
@@ -198,20 +150,14 @@
 
                 const auto distanceFunction = [this](const auto& a, const auto& b) {
                     return DescriptorT::Distance(a, b, m_tuning);
-                };
+                    };
                 auto bestMatchResult = DynamicTimeWarping::Match<const DescriptorT>(sequence, m_templates[0], distanceFunction);
                 for (size_t idx = 1; idx < m_templates.size(); ++idx)
                 {
                     auto matchResult = DynamicTimeWarping::Match<const DescriptorT>(sequence, m_templates[idx], distanceFunction);
                     if (matchResult.MatchCost < bestMatchResult.MatchCost)
                     {
-<<<<<<< HEAD
                         bestMatchResult = matchResult;
-=======
-                        startT = maxScoreTrimmedSequence[maxScoreTrimmedSequence.size() - imageSize].getTimestamp();
-                        endT = maxScoreTrimmedSequence.back().getTimestamp();
-                        distance = normalizedDistance;
->>>>>>> a3c96ac9
                     }
                 }
 
@@ -308,88 +254,17 @@
                 m_sessionImpl.supportSequenceOfLength<DescriptorT>(2 * m_trimmedSequenceLength);
             }
 
-<<<<<<< HEAD
             void calculateTuning(gsl::span<const Example> examples)
-=======
-            void calculateTuning()
-            {
-                if (m_templates.size() < 2)
-                {
-                    m_tuning = DescriptorT::DEFAULT_TUNING;
-                    return;
-                }
-
-                std::array<NumberT, DescriptorT::DEFAULT_TUNING.size()> averageDistances{};
-                const NumberT templatesChooseTwo = (m_templates.size() * (m_templates.size() - 1)) / 2.;
-                std::fill(m_tuning.begin(), m_tuning.end(), descriptor::NULL_TUNING);
-                for (size_t idx = 0; idx < m_tuning.size(); ++idx)
-                {
-                    m_tuning[idx] = 1.;
-                    for (size_t l = 0; l < m_templates.size(); ++l)
+            {
+                m_tuning = DescriptorT::CalculateTuning(examples);
+            }
+
+            void createUnitScoringFunction()
+            {
+                m_scoringFunction = [this](NumberT distance)
                     {
-                        for (size_t r = l + 1; r < m_templates.size(); ++r)
-                        {
-                            NumberT distance;
-                            if (m_templates[l].size() > m_templates[r].size())
-                            {
-                                distance = calculateNormalizedSequenceDistance(m_templates[l], m_templates[r]);
-                            }
-                            else
-                            {
-                                distance = calculateNormalizedSequenceDistance(m_templates[r], m_templates[l]);
-                            }
-                            averageDistances[idx] += distance;
-                        }
-                    }
-                    averageDistances[idx] /= templatesChooseTwo;
-                    m_tuning[idx] = descriptor::NULL_TUNING;
-                }
-
-                for (size_t idx = 0; idx < m_tuning.size(); ++idx)
-                {
-                    m_tuning[idx] = 1;// std::max<NumberT>(averageDistances[idx], 1);
-                }
-            }
-
-            void createAverageMinDistanceScoringFunction()
-            {
-                std::vector<NumberT> minDistances{};
-                minDistances.resize(m_templates.size(), std::numeric_limits<NumberT>::max());
-                for (size_t l = 0; l < m_templates.size(); ++l)
-                {
-                    for (size_t r = l + 1; r < m_templates.size(); ++r)
-                    {
-                        NumberT distance = calculateNormalizedSequenceDistance(m_templates[l], m_templates[r]);
-                        minDistances[l] = std::min(distance, minDistances[l]);
-                        minDistances[r] = std::min(distance, minDistances[r]);
-                    }
-                }
-
-                NumberT averageMinDistance = 0.;
-                for (size_t idx = 0; idx < m_templates.size(); ++idx)
-                {
-                    averageMinDistance += minDistances[idx];
-                }
-                averageMinDistance /= m_templates.size();
-
-                m_scoringFunction = [this, averageMinDistance](NumberT distance)
-                {
-                    return std::max(1. - std::pow(distance / (m_sensitivity * 3. * averageMinDistance), 2.), 0.);
-                };
-            }
-
-            void createAverageAverageDistanceScoringFunction()
->>>>>>> a3c96ac9
-            {
-                m_tuning = DescriptorT::CalculateTuning(examples);
-            }
-
-            void createUnitScoringFunction()
-            {
-                m_scoringFunction = [this](NumberT distance)
-                {
-                    return std::max(1. - std::pow(distance / (3.16228 * m_sensitivity), 2.), 0.);
-                };
+                        return std::max(1. - std::pow(distance / (3.16228 * m_sensitivity), 2.), 0.);
+                    };
             }
 
             void createScoringFunction()
@@ -441,33 +316,12 @@
                 m_canonicalRecording = std::make_unique<Recording>(std::move(recording));
             }
 
-<<<<<<< HEAD
             NumberT calculateMatchDistance(
-                gsl::span<const DescriptorT> target, 
+                gsl::span<const DescriptorT> target,
                 gsl::span<const DescriptorT> query) const
             {
                 auto result = DynamicTimeWarping::Match(target, query, m_distanceFunction);
                 return result.MatchCost / result.Connections;
-=======
-            std::tuple<NumberT, size_t> calculateSequenceDistance(
-                gsl::span<const DescriptorT> longer,
-                gsl::span<const DescriptorT> shorter) const
-            {
-                assert(longer.size() >= shorter.size());
-                auto distanceFunction{ [this](const DescriptorT& a, const DescriptorT& b) {
-                  return DescriptorT::Distance(a, b, m_tuning);
-                } };
-                return DynamicTimeWarping::InjectiveDistanceAndImageSize(longer, shorter, distanceFunction, m_minimumImageRatio);
-            }
-
-            NumberT calculateNormalizedSequenceDistance(
-                gsl::span<const DescriptorT> longer,
-                gsl::span<const DescriptorT> shorter) const
-            {
-                auto [distance, imageSize] = calculateSequenceDistance(longer, shorter);
-                size_t connectionsCount = std::max(imageSize, shorter.size());
-                return distance / connectionsCount;
->>>>>>> a3c96ac9
             }
 
             NumberT calculateScore(gsl::span<const DescriptorT> sequence) const
